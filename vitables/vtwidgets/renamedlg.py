#!/usr/bin/env python3
# -*- coding: utf-8 -*-

#       Copyright (C) 2005-2007 Carabos Coop. V. All rights reserved
#       Copyright (C) 2008-2013 Vicent Mas. All rights reserved
#
#       This program is free software: you can redistribute it and/or modify
#       it under the terms of the GNU General Public License as published by
#       the Free Software Foundation, either version 3 of the License, or
#       (at your option) any later version.
#
#       This program is distributed in the hope that it will be useful,
#       but WITHOUT ANY WARRANTY; without even the implied warranty of
#       MERCHANTABILITY or FITNESS FOR A PARTICULAR PURPOSE.  See the
#       GNU General Public License for more details.
#
#       You should have received a copy of the GNU General Public License
#       along with this program.  If not, see <http://www.gnu.org/licenses/>.
#
#       Author:  Vicent Mas - vmas@vitables.org

"""
This module provides a dialog for solving node renaming issues on the tree of
databases view.

Some times naming problems appear when the tree is being edited:

  - when a file is being saved as a different one and its name is
    already being used by another file in the same directory
  - when a new group is being created and its name is already being
    used by other node in the destination group
  - when a node is being renamed and its new name is already being
    used by other node in the same group
  - when a node is being pasted/dropped and its name is already being
    used by other node in the destination group

This dialog allows the user to solve the problem. Available options are:

  - rename the object in trouble
  - overwrite the existing object
  - cancel the editing action

"""

__docformat__ = 'restructuredtext'

import os.path
import re

from PyQt5 import QtCore
from PyQt5 import QtGui
from PyQt5 import QtWidgets

from PyQt5.uic import loadUiType

import vitables.utils

translate = QtWidgets.QApplication.translate
# This method of the PyQt4.uic module allows for dinamically loading user
# interfaces created by QtDesigner. See the PyQt4 Reference Guide for more
# info.
Ui_RenameNodeDialog = \
    loadUiType(os.path.join(os.path.dirname(__file__),'rename_dlg.ui'))[0]

class RenameDlg(QtWidgets.QDialog, Ui_RenameNodeDialog):
    """
    Ask user for help when a name issue raises.

    By loading UI files at runtime we can:

        - create user interfaces at runtime (without using pyuic)
        - use multiple inheritance, MyParentClass(BaseClass, FormClass)


    Regular Qt class `QInputDialog` is not used because, at least apparently,
    it doesn't provide a way for customizing buttons text.

    This dialog allows the user to solve naming issues. Available options
    are:

      - rename the object in trouble
      - overwrite the existing object
      - cancel the editing action

    :Parameters:

    - `name`: the troubled name
    - `pattern`: a regular expression pattern that the name must match
    - `info`: dialog title and label
    """

    def __init__(self, name, pattern, info):
        """A customised `QInputDialog`.
        """

        vtapp = vitables.utils.getVTApp()
        # Makes the dialog and gives it a layout
        super(RenameDlg, self).__init__(vtapp.gui)
        self.setupUi(self)

        # Sets dialog caption
        self.setWindowTitle(info[0])
        self.generalInfo.setText(info[1])

        self.troubled_name = name
        self.cpattern = re.compile(pattern)

        # The result returned by this dialog will be contained in the
        # action dictionary. Its values can be:
        # If Overwrite --> True, troubled_name
        # If Rename --> False, new_name
        # If Cancel --> False, ''
        self.action = {'overwrite': False, 'new_name': ''}

        # The dialog buttons: Rename, Overwrite and Cancel
        self.overwrite_button = self.buttonsBox.addButton(
            translate('RenameDlg', 'Overwrite', 'A button label'),
            QtWidgets.QDialogButtonBox.AcceptRole)
        self.rename_button = self.buttonsBox.addButton(
            translate('RenameDlg', 'Rename', 'A button label'),
            QtWidgets.QDialogButtonBox.AcceptRole)
        self.rename_button.setDefault(1)
<<<<<<< HEAD
        self.cancel_button = self.buttonsBox.button(\
            QtWidgets.QDialogButtonBox.Cancel)
=======
        self.cancel_button = self.buttonsBox.button(
            QtGui.QDialogButtonBox.Cancel)
>>>>>>> 14e1e176

        # Setup a validator for checking the entered node name
        validator = QtGui.QRegExpValidator(self)
        qt_pattern = QtCore.QRegExp(pattern)
        validator.setRegExp(qt_pattern)
        self.valueLE.setValidator(validator)
        self.valueLE.setText(self.troubled_name)

        self.valueLE.selectAll()

        # Make sure that buttons are in the proper activation state
        self.valueLE.textChanged.emit(self.valueLE.text())


    @QtCore.pyqtSlot('QString', name="on_valueLE_textChanged")
    def checkName(self, new_name):
        """
        Check the new name value.

        Every time that the text box content changes, this method is
        asked to check if the new name and the original name differ.
        Four cases can occur:

            1) the new name is empty
            2) the new name and the current nodename are the same
            3) the new name and the current name differ and the new name
               is not being used by a sibling node
            4) the new name and the current name differ and the new name
               is being used by a sibling node

        In cases 1) and 2) the new name is not valid, the `Rename` and
        `Overwrite` buttons are both disabled.
        In case 3) the `Rename` button is enabled and the `Overwrite` one is
        not. In case 4) the `Overwrite` button is enabled but the `Rename` one
        is not.

        Beware that case 2) can appear only during a node renaming operation or
        during a file `Save As...` operation (not when creating a new group or
        pasting/dropping a node)

        :Parameter new_name: the value currently displayed in the text box
        """

        # If the new name and the current nodename are the same then the
        # group 1 of the pattern is matched
        result = self.cpattern.search(new_name)
        if (result == None) or \
                ((result != None) and (result.lastindex == 1)) or \
                (not new_name):
            self.rename_button.setEnabled(0)
            self.overwrite_button.setEnabled(0)
        elif new_name == self.troubled_name:
            self.rename_button.setEnabled(0)
            if self.troubled_name == '/':
                self.overwrite_button.setEnabled(0)
            else:
                self.overwrite_button.setEnabled(1)
        else:
            self.rename_button.setEnabled(1)
            self.overwrite_button.setEnabled(0)


    @QtCore.pyqtSlot("QAbstractButton *", name="on_buttonsBox_clicked")
    def executeAction(self, button):
        """Execute the action specified by the clicked button.

        :Parameter button: the clicked button (`Rename` or `Overwrite`)
        """

        if button == self.rename_button:
            self.rename_node()
        elif button == self.overwrite_button:
            self.overwriteNode()


    def overwriteNode(self):
        """
        Set the new name and exit.

        When the `Overwrite` button is clicked the new name is saved and
        the dialog finishes.
        """

        self.action['overwrite'] = True
        self.action['new_name'] = self.troubled_name
        self.accept()


    def rename_node(self):
        """
        Set the new name and exit.

        When the `Rename` button is clicked the new name is saved and
        the dialog finishes.
        """

        new_name = self.valueLE.text()
        self.action['overwrite'] = False
        self.action['new_name'] = new_name
        self.accept()<|MERGE_RESOLUTION|>--- conflicted
+++ resolved
@@ -120,13 +120,8 @@
             translate('RenameDlg', 'Rename', 'A button label'),
             QtWidgets.QDialogButtonBox.AcceptRole)
         self.rename_button.setDefault(1)
-<<<<<<< HEAD
-        self.cancel_button = self.buttonsBox.button(\
+        self.cancel_button = self.buttonsBox.button(
             QtWidgets.QDialogButtonBox.Cancel)
-=======
-        self.cancel_button = self.buttonsBox.button(
-            QtGui.QDialogButtonBox.Cancel)
->>>>>>> 14e1e176
 
         # Setup a validator for checking the entered node name
         validator = QtGui.QRegExpValidator(self)
