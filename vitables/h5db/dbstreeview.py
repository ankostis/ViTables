#!/usr/bin/env python3
# -*- coding: utf-8 -*-

#       Copyright (C) 2005-2007 Carabos Coop. V. All rights reserved
#       Copyright (C) 2008-2013 Vicent Mas. All rights reserved
#
#       This program is free software: you can redistribute it and/or modify
#       it under the terms of the GNU General Public License as published by
#       the Free Software Foundation, either version 3 of the License, or
#       (at your option) any later version.
#
#       This program is distributed in the hope that it will be useful,
#       but WITHOUT ANY WARRANTY; without even the implied warranty of
#       MERCHANTABILITY or FITNESS FOR A PARTICULAR PURPOSE.  See the
#       GNU General Public License for more details.
#
#       You should have received a copy of the GNU General Public License
#       along with this program.  If not, see <http://www.gnu.org/licenses/>.
#
#       Author:  Vicent Mas - vmas@vitables.org

"""
This module defines a view for the tree of databases model.

This view is used to display the tree of open databases. Each top level
node of the tree contains the object tree of a `PyTables`/`HDF5` database.
"""

__docformat__ = 'restructuredtext'

from PyQt5 import QtCore
from PyQt5 import QtGui
from PyQt5 import QtWidgets

from vitables.h5db.nodeitemdelegate import NodeItemDelegate


translate = QtWidgets.QApplication.translate


class DBsTreeView(QtWidgets.QTreeView):
    """
    A view for the databases tree model.

    :Parameters:
        - `vtapp`: the VTAPP instance
        - `model`: the model for this view
    """


    dbsTreeViewCreated = QtCore.pyqtSignal(QtWidgets.QTreeView)

    def __init__(self, vtapp, vtgui, model, parent=None):
        """Create the view.
        """

        super(DBsTreeView, self).__init__(parent)
        #self.setAttribute(QtCore.Qt.WA_DeleteOnClose)

        self.vtapp = vtapp
        self.vtgui = vtgui

        # The model
        self.setModel(model)
        self.dbt_model = model
        self.smodel = self.selectionModel()

        # The custom delegate used for editing items
        self.setItemDelegate(NodeItemDelegate(vtgui, self))
        self.setObjectName('dbs_tree_view')

        # The frame specification
        self.frame_style = {'shape': self.frameShape(),
            'shadow': self.frameShadow(),
            'lwidth': self.lineWidth(),
            'foreground': self.palette().color(QtGui.QPalette.Active,
                QtGui.QPalette.WindowText)}

        # Setup drag and drop
        self.setDragDropMode(QtWidgets.QAbstractItemView.DragDrop)
        self.setDragEnabled(True)
        self.setAcceptDrops(True)
        self.setDropIndicatorShown(True)

        # Misc. setup
        self.setRootIsDecorated(True)
        self.setContextMenuPolicy(QtCore.Qt.CustomContextMenu)
        self.setSelectionMode(QtWidgets.QAbstractItemView.ExtendedSelection)
        self.setWhatsThis(translate('DBsTreeView',
            """<qt>
            <h3>The Tree of databases</h3>
            For every open database this widget shows the object tree,
            a graphical representation<br>of the data hierarchy stored
            in the database.</qt>""",
            'WhatsThis help for the tree pane'))

        # Connect signals to slots
        self.customContextMenuRequested.connect(self.createCustomContextMenu)
        self.activated.connect(self.activateNode)
        self.expanded.connect(self.updateExpandedGroup)
        self.collapsed.connect(self.updateCollapsedGroup)
        self.dbt_model.layoutChanged.connect(self.updateColumnWidth)


    def updateColumnWidth(self):
        """Make sure that a horizontal scrollbar is shown as needed.

        This is a subtle method. As the tree view has only 1 column its
        width and the width of the viewport are always the same so the
        horizontal scrollbar is never shown. As the contents width
        changes every time the layout changes (rows are inserted or
        deleted) by resizing column to contents when it happens we
        ensure that the column and the viewport will have different
        width and the scrollbar will indeed be added as needed.
        """
        self.resizeColumnToContents(0)


    def activateNode(self, index):
        """Expand an item via `Enter`/`Return` key or mouse double click.

        When the user activates a collapsed item (by pressing `Enter`, `Return`
        or by double clicking the item) then it is expanded. If the user
        activates the node by double clicking on it while the `Shift` key is
        pressed, the item is edited (if editing is enabled).

        Lazy population of the model is partially implemented in this
        method. Expanded items are updated so that children items are added if
        needed. This fact improves enormously the performance when files
        whit a large number of nodes are opened.

        This method is a slot connected to the activated(QModelIndex) signal
        in the ctor.

        :Parameter index: the index of the activated item
        """

<<<<<<< HEAD
        modifiers = QtWidgets.QApplication.keyboardModifiers()
        if (modifiers & QtCore.Qt.ShiftModifier) \
           or (modifiers & QtCore.Qt.ControlModifier):
            return
=======
        modifiers = QtGui.QApplication.keyboardModifiers()
        if (modifiers & QtCore.Qt.ShiftModifier) or \
                (modifiers & QtCore.Qt.ControlModifier):
           return
>>>>>>> 14e1e176
        node = self.dbt_model.nodeFromIndex(index)
        if node.node_kind.count('group'):
            if not self.isExpanded(index):
                self.expand(index)
        elif not node.has_view:
            self.vtapp.nodeOpen(index)


    def updateCollapsedGroup(self, index):
        """After collapsing a group update its icon.

        This method is a slot connected to the `collapsed(QModelIndex)` signal
        in the ctor.

        :Parameter index: the index of the collapsed group
        """

        node = self.dbt_model.nodeFromIndex(index)
        if node.node_kind == 'group':
            self.dbt_model.setData(index, node.closed_folder,
                QtCore.Qt.DecorationRole)
        self.smodel.clearSelection()
        self.smodel.setCurrentIndex(index,
            QtGui.QItemSelectionModel.SelectCurrent)
        self.update(index)


    def updateExpandedGroup(self, index):
        """After a group expansion, update the icon and the displayed children.

        Lazy population of the model is partially implemented in this
        method. Expanded items are updated so that children items are added if
        needed. This fact reduces enormously the opening times for files
        whit a large number of nodes and also saves memory.

        This method is a slot connected to the `expanded(QModelIndex)` signal
        in the ctor.

        :Parameter index: the index of the expanded item
        """

        node = self.dbt_model.nodeFromIndex(index)
        node_kind = node.node_kind
        if node_kind == 'group':
            self.dbt_model.setData(index, node.open_folder,
                QtCore.Qt.DecorationRole)
        if node_kind in ['group', 'root group']:
            if not node.updated:
                self.dbt_model.lazyAddChildren(index)
                node.updated = True
                self.smodel.clearSelection()
                self.smodel.setCurrentIndex(index,
                    QtCore.QItemSelectionModel.SelectCurrent)


    def createCustomContextMenu(self, pos):
        """
        A context menu for the tree of databases view.

        When an item of the tree view is right clicked, a context popup
        menu is displayed. The content of the popup depends on the
        clicked element.

        :Parameter pos: the local position at which the menu will popup
        """

        index = self.indexAt(pos)
        if not index.isValid():
            kind = 'view'
        else:
            node = self.dbt_model.nodeFromIndex(index)
            kind = node.node_kind
        pos = self.mapToGlobal(pos)
        self.vtgui.popupContextMenu(kind, pos)


    def selectNode(self, index):
        """Select the given index.

        :Parameters `index`: the model index being selected
        """

        self.smodel.clearSelection()
        self.smodel.setCurrentIndex(index,
            QtGui.QItemSelectionModel.SelectCurrent)


    def mouseDoubleClickEvent(self, event):
        """Specialised handler for mouse double click events.

        When a node is double clicked in the tree of databases pane:

        - if the node can be renamed and the `Shift` key is pressed then
          rename the node
        - if the node is a leaf with no view and the `Shift` key is not pressed
          then open the node
        - if the node is a collpased group and the `Shift` key is not pressed
          then expand the group

        :Parameter event: the event being processed

        """

        modifier = event.modifiers()
        current = self.currentIndex()
        if modifier == QtCore.Qt.ShiftModifier:
            if current.flags() & QtCore.Qt.ItemIsEditable:
                self.edit(current)
        else:
            self.activateNode(current)


    def dropEvent(self, event):
        """
        Event handler for `QDropEvent` events.

        If an icon is dropped on a free area of the tree view then the
        icon URL is converted to a path (which we assume to be an `HDF5`
        file path) and ``ViTables`` tries to open it.

        :Parameter event: the event being processed.
        """

        mime_data = event.mimeData()
        if mime_data.hasFormat('text/uri-list'):
            if self.dbt_model.dropMimeData(
                mime_data, QtCore.Qt.CopyAction, -1, -1, self.currentIndex()):
                event.setDropAction(QtCore.Qt.CopyAction)
                event.accept()
                self.setFocus(True)
        else:
            QtWidgets.QTreeView.dropEvent(self, event)


    def dragEnterEvent(self, event):
        """
        Event handler for `QDragEnterEvent` events.

        Dragging files from the Desktop onto the tree view is supported.

        :Parameter event: the event being processed.
        """

        mime_data = event.mimeData()
        if mime_data.hasFormat('text/uri-list'):
            event.setDropAction(QtCore.Qt.CopyAction)
            event.acceptProposedAction()
        else:
            QtWidgets.QTreeView.dragEnterEvent(self, event)


    def dragMoveEvent(self, event):
        """
        Event handler for `QDragMoveEvent` events.

        Dragging files from the Desktop onto the tree view is supported. If the
        icon being dragged is placed over a tree view item then drop operations
        are not allowed (dragging icon is a slashed circle).

        :Parameter event: the event being processed.
        """

        mime_data = event.mimeData()
        if mime_data.hasFormat('text/uri-list'):
            event.setDropAction(QtCore.Qt.CopyAction)
            event.acceptProposedAction()
        else:
            return QtWidgets.QTreeView.dragMoveEvent(self, event)


    def focusInEvent(self, event):
        """Specialised handler for focus events.

        Repaint differently the databases tree view frame when it gets the
        keyboard focus so that users can realize easily about this focus
        change.

        :Parameter event: the event being processed
        """

        self.setLineWidth(2)
        self.setFrameStyle(QtWidgets.QFrame.Panel|QtWidgets.QFrame.Plain)
        pal = self.palette()
        pal.setColor(QtGui.QPalette.Active, QtGui.QPalette.WindowText,
            QtCore.Qt.darkBlue)
        QtWidgets.QTreeView.focusInEvent(self, event)


    def focusOutEvent(self, event):
        """Specialised handler for focus events.

        Repaint differently the databases tree view frame when it looses the
        keyboard focus so that users can realize easily about this focus
        change.

        :Parameter event: the event being processed
        """

        self.setLineWidth(self.frame_style['lwidth'])
        self.setFrameShape(self.frame_style['shape'])
        self.setFrameShadow(self.frame_style['shadow'])
        pal = self.palette()
        pal.setColor(QtGui.QPalette.Active, QtGui.QPalette.WindowText,
            self.frame_style['foreground'])
        QtWidgets.QTreeView.focusOutEvent(self, event)

if __name__ == '__main__':
    import sys
    APP = QtWidgets.QApplication(sys.argv)
    TREE = DBsTreeView()
    TREE.show()
    APP.exec_()<|MERGE_RESOLUTION|>--- conflicted
+++ resolved
@@ -135,17 +135,10 @@
         :Parameter index: the index of the activated item
         """
 
-<<<<<<< HEAD
         modifiers = QtWidgets.QApplication.keyboardModifiers()
-        if (modifiers & QtCore.Qt.ShiftModifier) \
-           or (modifiers & QtCore.Qt.ControlModifier):
-            return
-=======
-        modifiers = QtGui.QApplication.keyboardModifiers()
         if (modifiers & QtCore.Qt.ShiftModifier) or \
                 (modifiers & QtCore.Qt.ControlModifier):
-           return
->>>>>>> 14e1e176
+            return
         node = self.dbt_model.nodeFromIndex(index)
         if node.node_kind.count('group'):
             if not self.isExpanded(index):
