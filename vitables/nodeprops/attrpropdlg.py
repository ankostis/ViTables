--- conflicted
+++ resolved
@@ -107,13 +107,8 @@
         self.sattrLE.setText(str(len(info.system_attrs)))
 
         # Table of system attributes
-<<<<<<< HEAD
-        self.sysTable.horizontalHeader().setResizeMode(\
+        self.sysTable.horizontalHeader().setResizeMode(
             QtWidgets.QHeaderView.Stretch)
-=======
-        self.sysTable.horizontalHeader().setResizeMode(
-            QtGui.QHeaderView.Stretch)
->>>>>>> 14e1e176
         self.sysattr_model = QtGui.QStandardItemModel()
         self.sysattr_model.setHorizontalHeaderLabels([
             translate('AttrPropDlg', 'Name',
@@ -241,8 +236,8 @@
                     value_item.setText(str(value)[1:-1])
             # ViTables doesn't support editing ND-array attributes so
             # they are displayed in non editable cells
-            if (hasattr(value, 'shape') and value.shape != ()) or \
-                    info.mode == 'read-only':
+            if (hasattr(value, 'shape') and value.shape != ())or\
+            (info.mode == 'read-only'):
                 editable = False
                 brush = bg_brush
             else:
