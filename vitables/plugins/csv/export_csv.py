--- conflicted
+++ resolved
@@ -201,8 +201,8 @@
 
         return filepath, add_header
 
-<<<<<<< HEAD
-=======
+
+
     def _try_exporting_dataframe(self, leaf):
         ## FIXME: Hack to export to csv.
         #
@@ -219,7 +219,7 @@
         leaf_model.to_csv(*export_info)
         return True
 
->>>>>>> 32c609c1
+
     def export(self):
         """Export a given dataset to a `CSV` file.
 
