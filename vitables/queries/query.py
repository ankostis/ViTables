--- conflicted
+++ resolved
@@ -130,13 +130,8 @@
         # Get the array of rows that fulfill the condition
         # Selection is done in several steps. It saves a *huge*
         # amount of memory when querying large tables
-<<<<<<< HEAD
         for i in numpy.arange(0, div+1):
             QtWidgets.qApp.processEvents()
-=======
-        for i in range(div+1):
-            QtGui.qApp.processEvents()
->>>>>>> 14e1e176
             lstart = start + chunk_size*i
             if lstart > stop:
                 lstart = stop
@@ -191,13 +186,8 @@
         # Get the array of rows that fulfill the condition
         # Selection is done in several steps. It saves a *huge*
         # amount of memory when querying large tables
-<<<<<<< HEAD
         for i in numpy.arange(0, div+1):
             QtWidgets.qApp.processEvents()
-=======
-        for i in range(div+1):
-            QtGui.qApp.processEvents()
->>>>>>> 14e1e176
             lstart = start + chunk_size*i
             if lstart > stop:
                 lstart = stop
